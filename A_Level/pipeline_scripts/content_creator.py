--- conflicted
+++ resolved
@@ -422,7 +422,6 @@
     if tags:
         lines.append(f"- Source topic/skill cues: {', '.join(tags)}.")
     if visual_hint:
-<<<<<<< HEAD
         lines.append(
         "- The source appears VISUAL-HEAVY. "
         "If the diagram used in the question is one listed that you can make, "
@@ -434,9 +433,7 @@
         "without needing the visual element."
         "Most importantly, if you reference any visual element you MUST include its respective 'visual_data' object."
     )
-=======
         lines.append("- The source appears VISUAL. For simple Cartesian cases, INCLUDE a 2D analytic graph via 'visual_data' (do not ask the student to draw). Avoid any non-graph shapes.")
->>>>>>> 54cbc074
     return "\n".join(lines)
 
 
